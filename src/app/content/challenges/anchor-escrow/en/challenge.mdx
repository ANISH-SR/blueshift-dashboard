--- conflicted
+++ resolved
@@ -22,10 +22,7 @@
 
 Let's start by creating a fresh Anchor workspace:
 
-<<<<<<< HEAD
 <Codeblock lang="terminal">
-=======
->>>>>>> d7898145
 ```bash
 anchor init blueshift_anchor_escrow
 cd blueshift_anchor_escrow
@@ -34,10 +31,7 @@
 
 We then continue by enabling `init-if-needed` on the `anchor-lang` crate and by adding the `anchor-spl` crate as well:
 
-<<<<<<< HEAD
 <Codeblock lang="terminal">
-=======
->>>>>>> d7898145
 ```bash
 cargo add anchor-lang --features init-if-needed
 cargo add anchor-spl
